'''
Created on Mar 1, 2020
Pytorch Implementation of LightGCN in
Xiangnan He et al. LightGCN: Simplifying and Powering Graph Convolution Network for Recommendation

@author: Jianbai Ye (gusye@mail.ustc.edu.cn)
'''
import world
import torch
from torch import nn, optim
import numpy as np
from torch import log
from dataloader import BasicDataset
from time import time
from model import LightGCN
import random

        
class BPRLoss:
    def __init__(self, recmodel,config):
        recmodel : LightGCN
        self.model = recmodel
        self.f = nn.Sigmoid()
        self.weight_decay = config['decay']
        self.lr = config['lr']
        self.opt = optim.Adam(recmodel.parameters(), lr=self.lr)
        
        
    def stageOne(self, users, pos, neg):
        users_emb,pos_emb, neg_emb, userEmb0, posEmb0, negEmb0 = self.model.getEmbedding(users, pos, neg)
        # print(users_emb.dtype,pos_emb.dtype, neg_emb.dtype)
        reg_loss = (1/2)*self.weight_decay*(torch.norm(userEmb0, 2).pow(2) + torch.norm(posEmb0, 2).pow(2) + torch.norm(negEmb0, 2).pow(2))
        reg_loss = reg_loss/float(len(userEmb0))
        
        
        pos_scores = torch.mul(users_emb, pos_emb)
        pos_scores = torch.sum(pos_scores, dim=1)
        # print('pos:', pos_scores[:5])
        neg_scores = torch.mul(users_emb, neg_emb)
        neg_scores = torch.sum(neg_scores, dim=1)
        # print('neg:', neg_scores[:5])
        '''
        bpr  = self.f(pos_scores - neg_scores)
        bpr  = -torch.log(bpr)
        loss = torch.mean(bpr)
        '''
        loss = torch.mean(torch.nn.functional.softplus(neg_scores - pos_scores))
        #loss = loss + reg_loss
        
        self.opt.zero_grad()
        loss.backward()
        self.opt.step()
        
        return loss.cpu().item(), reg_loss.cpu().item()



def __UniformSample(users, dataset, k=1):
    """
    uniformsample k negative items and one positive item for one user
    return:
        np.array
    """
    dataset : BasicDataset
    allPos   = dataset.getUserPosItems(users)
    allNeg   = dataset.getUserNegItems(users)
    # allItems = list(range(dataset.m_items))
    S = []
    sample_time1 = 0.
    sample_time2 = 0.
    total_start = time()
    for i, user in enumerate(users):
        start = time()
        posForUser = allPos[i]
        # negForUser = dataset.getUserNegItems([user])[0]
        negForUser = allNeg[i]
        sample_time2 += time()-start
        
        start = time()
        onePos_index = np.random.randint(0, len(posForUser))
        onePos     = posForUser[onePos_index:onePos_index+1]
        # onePos     = np.random.choice(posForUser, size=(1, ))
        kNeg_index = np.random.randint(0, len(negForUser), size=(k, ))
        kNeg       = negForUser[kNeg_index]
        end = time()
        sample_time1 += end-start
        S.append(np.hstack([onePos, kNeg]))
    total = time() - total_start
    return np.array(S), [total, sample_time1, sample_time2]
        

def UniformSample_allpos_largeDataset(users, dataset, k=4):
    """
    uniformsample k negative items and one positive item for one user
    return:
        np.array
    """
    dataset : BasicDataset
    allPos   = dataset.getUserPosItems(users)
    # allNeg   = dataset.getUserNegItems(users)
    # allItems = list(range(dataset.m_items))
    S = []
    sample_time1 = 0.
    sample_time2 = 0.
    total_start = time()
    for i, user in enumerate(users):
        start = time()
        posForUser = allPos[i]
        # negForUser = dataset.getUserNegItems([user])[0]
        negForUser_len = dataset.m_items - len(posForUser)
        sample_time2 += time()-start
        
        for positem in posForUser:
            start = time()
            # onePos_index = np.random.randint(0, len(posForUser))
            # onePos     = posForUser[onePos_index:onePos_index+1]
            # onePos     = np.random.choice(posForUser, size=(1, ))
            # kNeg_index = np.random.randint(0, len(negForUser), size=(k, ))
            # kNeg       = negForUser[kNeg_index]
            kNeg = []
            neg_i = 0
            while True:
                if neg_i == k:
                    break
                neg = np.random.randint(0, negForUser_len)
                if neg in posForUser:
                    continue
                else:
                    kNeg.append(neg)
                    neg_i += 1
            end = time()
            sample_time1 += end-start
            for negitemForpos in kNeg:
                S.append([user, positem, negitemForpos])
            # S.append(np.hstack([onePos, kNeg]))
    total = time() - total_start
    return np.array(S), [total, sample_time1, sample_time2]

def UniformSample_original(users, dataset):
    """
    the original impliment of BPR Sampling in LightGCN
    :return:
        np.array
    """
    total_start = time()
    dataset : BasicDataset
    user_num = dataset.trainDataSize
    users = np.random.randint(0, dataset.n_users, user_num)
<<<<<<< HEAD
    #allPos = dataset.getUserPosItems(users)
    allPos_list = np.array(dataset.allPos)
    allPos = list(allPos_list(users))
=======
    allPos = dataset.allPos
>>>>>>> daa0c056
    S = []
    sample_time1 = 0.
    sample_time2 = 0.
    for i, user in enumerate(users):
        start = time()
        posForUser = allPos[user]
        if len(posForUser) == 0:
            continue
        sample_time2 += time() - start
        posindex = np.random.randint(0, len(posForUser))
        positem = posForUser[posindex]
        while True:
            negitem = np.random.randint(0, dataset.m_items)
            if negitem in posForUser:
                continue
            else:
                break
        S.append([user, positem, negitem])
        end = time()
        sample_time1 += end - start
    total = time() - total_start
    return np.array(S), [total, sample_time1, sample_time2]



def UniformSample_allpos(users, dataset, k=4):
    """
    uniformsample k negative items and one positive item for one user
    return:
        np.array
    """
    dataset : BasicDataset
    allPos   = dataset.getUserPosItems(users)
    allNeg   = dataset.getUserNegItems(users)
    # allItems = list(range(dataset.m_items))
    S = []
    sample_time1 = 0.
    sample_time2 = 0.
    total_start = time()
    for i, user in enumerate(users):
        start = time()
        posForUser = allPos[i]
        # negForUser = dataset.getUserNegItems([user])[0]
        negForUser = allNeg[i]
        sample_time2 += time()-start
        
        for positem in posForUser:
            start = time()
            # onePos_index = np.random.randint(0, len(posForUser))
            # onePos     = posForUser[onePos_index:onePos_index+1]
            # onePos     = np.random.choice(posForUser, size=(1, ))
            kNeg_index = np.random.randint(0, len(negForUser), size=(k, ))
            kNeg       = negForUser[kNeg_index]
            end = time()
            sample_time1 += end-start
            for negitemForpos in kNeg:
                S.append([user, positem, negitemForpos])
            # S.append(np.hstack([onePos, kNeg]))
    total = time() - total_start
    return np.array(S), [total, sample_time1, sample_time2]
        

def getAllData(dataset, gamma=None):
    """
    return all data (n_users X m_items)
    return:
        [u, i, x_ui]
    """
    # if gamma is not None:
    #     print(gamma.size())
    dataset : BasicDataset
    users = []
    items = []
    xijs   = None
    allPos = dataset.allPos
    allxijs = np.array(dataset.UserItemNet.todense()).reshape(-1)
    items = np.tile(np.arange(dataset.m_items), (1, dataset.n_users)).squeeze()
    users = np.tile(np.arange(dataset.n_users), (dataset.m_items,1)).T.reshape(-1)
    print(len(allxijs), len(items), len(users))
    assert len(allxijs) == len(items) == len(users)
    # for user in range(dataset.n_users):
    #     users.extend([user]*dataset.m_items)
    #     items.extend(range(dataset.m_items))
    if gamma is not None:
        return torch.Tensor(users).long(), torch.Tensor(items).long(), torch.from_numpy(allxijs).long(), gamma.reshape(-1)
    return torch.Tensor(users).long(), torch.Tensor(items).long(), torch.from_numpy(allxijs).long()
# ===================end samplers==========================
# =========================================================


def minibatch(*tensors, **kwargs):

    batch_size = kwargs.get('batch_size', world.config['bpr_batch_size'])

    if len(tensors) == 1:
        tensor = tensors[0]
        for i in range(0, len(tensor), batch_size):
            yield tensor[i:i + batch_size]
    else:
        for i in range(0, len(tensors[0]), batch_size):
            yield tuple(x[i:i + batch_size] for x in tensors)


def shuffle(*arrays, **kwargs):

    require_indices = kwargs.get('indices', False)

    if len(set(len(x) for x in arrays)) != 1:
        raise ValueError('All inputs to shuffle must have '
                         'the same length.')

    shuffle_indices = np.arange(len(arrays[0]))
    np.random.shuffle(shuffle_indices)

    if len(arrays) == 1:
        result = arrays[0][shuffle_indices]
    else:
        result = tuple(x[shuffle_indices] for x in arrays)

    if require_indices:
        return result, shuffle_indices
    else:
        return result

# ====================Metrics==============================
# =========================================================
def RecallPrecision_ATk(test_data, r, k):
    """
    test_data should be a list? cause users may have different amount of pos items. shape (test_batch, k)
    pred_data : shape (test_batch, k) NOTE: pred_data should be pre-sorted
    k : top-k
    """
    right_pred = r[:, :k].sum(1)
    precis_n = k
    recall_n = np.array([len(test_data[i]) for i in range(len(test_data))])
    recall = np.sum(right_pred/recall_n)
    precis = np.sum(right_pred)/precis_n
    return {'recall': recall, 'precision': precis}


def MRRatK_r(r, k):
    """
    Mean Reciprocal Rank
    """
    pred_data = r[:, :k]
    scores = np.log2(1./np.arange(1, k+1))
    pred_data = pred_data/scores
    pred_data = pred_data.sum(1)
    return np.sum(pred_data)


def NDCGatK_r(r, k):
    """
    Normalized Discounted Cumulative Gain
    rel_i = 1 or 0, so 2^{rel_i} - 1 = 1 or 0
    """
    pred_data = r[:, :k]
    max_r = np.sort(pred_data, axis=1)[:, ::-1]
    idcg = np.sum(max_r * 1./np.log2(np.arange(2, k + 2)), axis=1)
    dcg = pred_data*(1./np.log2(np.arange(2, k + 2)))
    dcg = np.sum(dcg, axis=1)
    idcg[idcg == 0.] = 1.
    ndcg = dcg/idcg
    ndcg[np.isnan(ndcg)] = 0.
    return np.sum(ndcg)


def getLabel(test_data, pred_data):
    r = []
    for i in range(len(test_data)):
        groundTrue = test_data[i]
        predictTopK = pred_data[i]
        pred = list(map(lambda x: x in groundTrue, predictTopK))
        pred = np.array(pred).astype("float")
        r.append(pred)
    return np.array(r).astype('float')

# ====================end Metrics=============================
# =========================================================
def NDCGatK(test_data, pred_data, k):
    """
    Normalized Discounted Cumulative Gain
    rel_i = 1 or 0, so 2^{rel_i} - 1 = 1 or 0
    NOTE implementation is slooooow
    """
    pred_rel = []
    idcg = []
    for i in range(len(test_data)):
        groundTrue = test_data[i]
        predictTopK = pred_data[i][:k]
        pred = list(map(lambda x: x in groundTrue, predictTopK))
        pred = np.array(pred).astype("float")
        pred_rel.append(pred)


        if len(groundTrue) < k:
            coeForIdcg = np.log2(np.arange(2, len(groundTrue)+2))
        else:
            coeForIdcg = np.log2(np.arange(2, k + 2))

        idcgi = np.sum(1./coeForIdcg)
        idcg.append(idcgi)
        # print(pred)

    pred_rel = np.array(pred_rel)
    idcg = np.array(idcg)
    coefficients = np.log2(np.arange(2, k+2))
    # print(coefficients.shape, pred_rel.shape)
    # print(coefficients)
    assert len(coefficients) == pred_rel.shape[-1]
    
    pred_rel = pred_rel/coefficients
    dcg = np.sum(pred_rel, axis=1)
    ndcg = dcg/idcg
    return np.mean(ndcg)



def recall_precisionATk(test_data, pred_data, k=5):
    """
    test_data should be a list? cause users may have different amount of pos items. shape (test_batch, k)
    pred_data : shape (test_batch, k) NOTE: pred_data should be pre-sorted
    k : top-k
    """
    assert len(test_data) == len(pred_data)
    right_items = 0
    recall_n    = 0
    precis_n    = len(test_data)*k
    for i in range(len(test_data)):
        groundTrue = test_data[i]
        predictTopK= pred_data[i][:k]
        bingo      = list(filter(lambda x: x in groundTrue, predictTopK))
        right_items+= len(bingo)
        recall_n   += len(groundTrue)
    return {'recall': right_items/recall_n, 'precision': right_items/precis_n}


def MRRatK(test_data, pred_data, k):
    """
    Mean Reciprocal Rank
    """
    MRR_n = len(test_data)
    scores = 0.
    for i in range(len(test_data)):
        groundTrue = test_data[i]
        prediction = pred_data[i]
        for j, item in enumerate(prediction):
            if j >= k:
                break
            if item in groundTrue:
                scores += 1/(j+1)
                break
            
    return scores/MRR_n<|MERGE_RESOLUTION|>--- conflicted
+++ resolved
@@ -146,13 +146,7 @@
     dataset : BasicDataset
     user_num = dataset.trainDataSize
     users = np.random.randint(0, dataset.n_users, user_num)
-<<<<<<< HEAD
-    #allPos = dataset.getUserPosItems(users)
-    allPos_list = np.array(dataset.allPos)
-    allPos = list(allPos_list(users))
-=======
     allPos = dataset.allPos
->>>>>>> daa0c056
     S = []
     sample_time1 = 0.
     sample_time2 = 0.
